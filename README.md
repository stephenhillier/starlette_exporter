# starlette_exporter

## Prometheus exporter for Starlette and FastAPI

starlette_exporter collects basic metrics for Starlette and FastAPI based applications:

* starlette_requests_total: a counter representing the total requests
* starlette_request_duration_seconds: a histogram representing the distribution of request response times
* starlette_requests_in_progress: a gauge that keeps track of how many concurrent requests are being processed

Metrics include labels for the HTTP method, the path, and the response status code.

```
starlette_requests_total{method="GET",path="/",status_code="200"} 1.0
starlette_request_duration_seconds_bucket{le="0.01",method="GET",path="/",status_code="200"} 1.0
```

Use the HTTP handler `handle_metrics` at path `/metrics` to expose a metrics endpoint to Prometheus.

## Table of Contents

- [starlette\_exporter](#starlette_exporter)
  - [Prometheus exporter for Starlette and FastAPI](#prometheus-exporter-for-starlette-and-fastapi)
  - [Table of Contents](#table-of-contents)
  - [Usage](#usage)
    - [Starlette](#starlette)
    - [FastAPI](#fastapi)
  - [Options](#options)
  - [Custom Metrics](#custom-metrics)
      - [Example:](#example)
  - [Multiprocess mode (gunicorn deployments)](#multiprocess-mode-gunicorn-deployments)
  - [Developing](#developing)
  - [License](#license)
  - [Dependencies](#dependencies)
  - [Credits](#credits)

## Usage

```sh
pip install starlette_exporter
```

### Starlette

```python
from starlette.applications import Starlette
from starlette_exporter import PrometheusMiddleware, handle_metrics

app = Starlette()
app.add_middleware(PrometheusMiddleware)
app.add_route("/metrics", handle_metrics)

...
```

### FastAPI

```python
from fastapi import FastAPI
from starlette_exporter import PrometheusMiddleware, handle_metrics

app = FastAPI()
app.add_middleware(PrometheusMiddleware)
app.add_route("/metrics", handle_metrics)

...
```

## Options

`app_name`: Sets the value of the `app_name` label for exported metrics (default: `starlette`).

`prefix`: Sets the prefix of the exported metric names (default: `starlette`).

`group_paths`: setting this to `True` will populate the path label using named parameters (if any) in the router path, e.g. `/api/v1/items/{item_id}`.  This will group requests together by endpoint (regardless of the value of `item_id`). This option may come with a performance hit for larger routers. Default is `False`, which will result in separate metrics for different URLs (e.g., `/api/v1/items/42`, `/api/v1/items/43`, etc.).

`filter_unhandled_paths`: setting this to `True` will cause the middleware to ignore requests with unhandled paths (in other words, 404 errors). This helps prevent filling up the metrics with 404 errors and/or intentially bad requests. Default is `False`.

`buckets`: accepts an optional list of numbers to use as histogram buckets. The default value is `None`, which will cause the library to fall back on the Prometheus defaults (currently `[0.01, 0.025, 0.05, 0.075, 0.1, 0.25, 0.5, 0.75, 1.0, 2.5, 5.0, 7.5, 10.0]`).

`skip_paths`: accepts an optional list of paths that will not collect metrics. The default value is `None`, which will cause the library to collect metrics on every requested path. This option is useful to avoid collecting metrics on health check, readiness or liveness probe endpoints.

<<<<<<< HEAD
`always_use_int_status`: accepts a boolean. The default value is False. If set to True the libary will attempt to convert the `status_code` value to an integer. If the conversion fails it will log a warning and use the initial value. This is useful if you use [`http.HTTStatus`](https://docs.python.org/3/library/http.html#http.HTTPStatus) in your code but want your metrics to emit only a integer status code.
=======
`optional_metrics`: a list of pre-defined metrics that can be optionally added to the default metrics. The following optional metrics are available:
  * `response_body_size`: a counter that tracks the size of response bodies for each endpoint
>>>>>>> 5461e279

Example:
```python
app.add_middleware(PrometheusMiddleware, app_name="hello_world", group_paths=True, prefix='myapp', buckets=[0.1, 0.25, 0.5], skip_paths=['/health'], always_use_int_status=False)
```

## Optional metrics

Optional metrics are pre-defined metrics that can be added to the default metrics.

  * `response_body_size`: a counter that tracks the size of response bodies for each endpoint

#### Example:

```python
from fastapi import FastAPI
from starlette_exporter import PrometheusMiddleware, handle_metrics
from starlette_exporter.optional_metrics import response_body_size

app = FastAPI()
app.add_middleware(PrometheusMiddleware, optional_metrics=[response_body_size])
```

## Custom Metrics

starlette_exporter will export all the prometheus metrics from the process, so custom metrics can be created by using the prometheus_client API.

#### Example:

```python
from prometheus_client import Counter
from starlette.responses import RedirectResponse

REDIRECT_COUNT = Counter("redirect_total", "Count of redirects", ["redirected_from"])

async def some_view(request):
    REDIRECT_COUNT.labels("some_view").inc()
    return RedirectResponse(url="https://example.com", status_code=302)
```

The new metric will now be included in the the `/metrics` endpoint output:

```
...
redirect_total{redirected_from="some_view"} 2.0
...
```

## Multiprocess mode (gunicorn deployments)

Running starlette_exporter in a multiprocess deployment (e.g. with gunicorn) will need the `PROMETHEUS_MULTIPROC_DIR` env variable set, as well as extra gunicorn config.

For more information, see the [Prometheus Python client documentation](https://github.com/prometheus/client_python#multiprocess-mode-eg-gunicorn).

## Developing

This package supports Python 3.6+.

```sh
git clone https://github.com/stephenhillier/starlette_exporter
cd starlette_exporter
pytest tests
```

## License

Code released under the [Apache License, Version 2.0](./LICENSE).


## Dependencies

https://github.com/prometheus/client_python

https://github.com/encode/starlette

## Credits

Starlette - https://github.com/encode/starlette

FastAPI - https://github.com/tiangolo/fastapi

Flask exporter - https://github.com/rycus86/prometheus_flask_exporter

Alternate Starlette exporter - https://github.com/perdy/starlette-prometheus<|MERGE_RESOLUTION|>--- conflicted
+++ resolved
@@ -80,23 +80,25 @@
 
 `skip_paths`: accepts an optional list of paths that will not collect metrics. The default value is `None`, which will cause the library to collect metrics on every requested path. This option is useful to avoid collecting metrics on health check, readiness or liveness probe endpoints.
 
-<<<<<<< HEAD
 `always_use_int_status`: accepts a boolean. The default value is False. If set to True the libary will attempt to convert the `status_code` value to an integer. If the conversion fails it will log a warning and use the initial value. This is useful if you use [`http.HTTStatus`](https://docs.python.org/3/library/http.html#http.HTTPStatus) in your code but want your metrics to emit only a integer status code.
-=======
-`optional_metrics`: a list of pre-defined metrics that can be optionally added to the default metrics. The following optional metrics are available:
-  * `response_body_size`: a counter that tracks the size of response bodies for each endpoint
->>>>>>> 5461e279
 
 Example:
 ```python
 app.add_middleware(PrometheusMiddleware, app_name="hello_world", group_paths=True, prefix='myapp', buckets=[0.1, 0.25, 0.5], skip_paths=['/health'], always_use_int_status=False)
 ```
 
+`optional_metrics`: a list of pre-defined metrics that can be optionally added to the default metrics. The following optional metrics are available:
+  * `response_body_size`: a counter that tracks the size of response bodies for each endpoint
+
+For optional metric examples, [see below](#optional-metrics).
+
+
 ## Optional metrics
 
 Optional metrics are pre-defined metrics that can be added to the default metrics.
 
-  * `response_body_size`: a counter that tracks the size of response bodies for each endpoint
+  * `response_body_size`: the size of response bodies returned, in bytes
+  * `request_body_size`: the size of request bodies received, in bytes
 
 #### Example:
 
@@ -106,7 +108,7 @@
 from starlette_exporter.optional_metrics import response_body_size
 
 app = FastAPI()
-app.add_middleware(PrometheusMiddleware, optional_metrics=[response_body_size])
+app.add_middleware(PrometheusMiddleware, optional_metrics=[response_body_size, request_body_size])
 ```
 
 ## Custom Metrics
