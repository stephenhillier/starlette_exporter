--- conflicted
+++ resolved
@@ -9,18 +9,6 @@
 from typing import (
     Any,
     Callable,
-<<<<<<< HEAD
-    List,
-    Mapping,
-    Optional,
-    ClassVar,
-    Dict,
-    Union,
-    Sequence,
-)
-
-from prometheus_client import Counter, Histogram, Gauge
-=======
     ClassVar,
     Dict,
     List,
@@ -31,7 +19,6 @@
 )
 
 from prometheus_client import Counter, Gauge, Histogram
->>>>>>> c44e3d54
 from prometheus_client.metrics import MetricWrapperBase
 from starlette.requests import Request
 from starlette.routing import BaseRoute, Match
@@ -146,9 +133,7 @@
                 if "request" in exemplar_sig.parameters:
                     self._exemplars_req_kw = "request"
 
-    # Default metrics
-
-<<<<<<< HEAD
+
         # split labels into request and response labels.
         # response labels will be evaluated while the response is
         # written.
@@ -162,10 +147,9 @@
                 else:
                     self.request_labels[k] = v
 
+    # Default metrics
     # Starlette initialises middleware multiple times, so store metrics on the class
 
-=======
->>>>>>> c44e3d54
     @property
     def request_count(self):
         metric_name = f"{self.prefix}_requests_total"
@@ -407,27 +391,23 @@
         original_scope = scope.copy()
         try:
             await self.app(scope, receive, wrapped_send)
-<<<<<<< HEAD
         finally:
             # Decrement 'requests_in_progress' gauge after response sent
             self.requests_in_progress.labels(
                 method, self.app_name, *request_labels
             ).dec()
-
-            if self.filter_unhandled_paths or self.group_paths:
-                grouped_path = self._get_router_path(scope)
-
-                # filter_unhandled_paths removes any requests without mapped endpoint from the metrics.
-                if self.filter_unhandled_paths and grouped_path is None:
-                    return
-
-                # group_paths enables returning the original router path (with url param names)
-                # for example, when using this option, requests to /api/product/1 and /api/product/3
-                # will both be grouped under /api/product/{product_id}. See the README for more info.
-                if self.group_paths and grouped_path is not None:
-                    path = grouped_path
-
-            labels = [
+        except Exception as e:
+            status_code = 500
+            exception = e
+
+        if status_code is None:
+            if await request.is_disconnected():
+                # In case no response was returned and the client is disconnected, 499 is reported as status code.
+                status_code = 499
+            else:
+                status_code = 500
+
+        labels = [
                 method,
                 path,
                 status_code,
@@ -436,58 +416,6 @@
                 *response_labels,
             ]
 
-            # optional extra arguments to be passed as kwargs to observations
-            # note: only used for histogram observations and counters to support exemplars
-            extra = {}
-            if self.exemplars:
-                extra["exemplar"] = self.exemplars()
-
-            # optional response body size metric
-            if (
-                self.optional_metrics_list is not None
-                and optional_metrics.response_body_size in self.optional_metrics_list
-                and self.response_body_size_count is not None
-            ):
-                self.response_body_size_count.labels(*labels).inc(
-                    response_body_size, **extra
-                )
-
-            # optional request body size metric
-            if (
-                self.optional_metrics_list is not None
-                and optional_metrics.request_body_size in self.optional_metrics_list
-                and self.request_body_size_count is not None
-            ):
-                self.request_body_size_count.labels(*labels).inc(
-                    request_body_size, **extra
-                )
-
-            # if we were not able to set end when the response body was written,
-            # set it now.
-            if end is None:
-                end = time.perf_counter()
-
-            self.request_count.labels(*labels).inc(**extra)
-            self.request_time.labels(*labels).observe(end - begin, **extra)
-
-    @staticmethod
-    def _get_router_path(scope: Scope) -> Optional[str]:
-        """Returns the original router path (with url param names) for given request."""
-        if not (scope.get("endpoint", None) and scope.get("router", None)):
-            return None
-
-        root_path = scope.get("root_path", "")
-        app = scope.get("app", {})
-=======
-        except Exception as e:
-            status_code = 500
-            exception = e
-
-        # Decrement 'requests_in_progress' gauge after response sent
-        self.requests_in_progress.labels(
-            method, self.app_name, *default_labels
-        ).dec()
-
         if self.filter_unhandled_paths or self.group_paths:
             grouped_path: Optional[str] = None
 
@@ -503,20 +431,34 @@
                     raise exception
                 return
 
+
             # group_paths enables returning the original router path (with url param names)
             # for example, when using this option, requests to /api/product/1 and /api/product/3
             # will both be grouped under /api/product/{product_id}. See the README for more info.
             if self.group_paths and grouped_path is not None:
                 path = grouped_path
 
-        if status_code is None:
-            if await request.is_disconnected():
-                # In case no response was returned and the client is disconnected, 499 is reported as status code.
-                status_code = 499
-            else:
-                status_code = 500
-
-        labels = [method, path, status_code, self.app_name, *default_labels]
+
+        # optional response body size metric
+        if (
+            self.optional_metrics_list is not None
+            and optional_metrics.response_body_size in self.optional_metrics_list
+            and self.response_body_size_count is not None
+        ):
+            self.response_body_size_count.labels(*labels).inc(
+                response_body_size, **extra
+            )
+
+        # optional request body size metric
+        if (
+            self.optional_metrics_list is not None
+            and optional_metrics.request_body_size in self.optional_metrics_list
+            and self.request_body_size_count is not None
+        ):
+            self.request_body_size_count.labels(*labels).inc(
+                request_body_size, **extra
+            )
+
 
         # optional extra arguments to be passed as kwargs to observations
         # note: only used for histogram observations and counters to support exemplars
@@ -536,7 +478,6 @@
             self.response_body_size_count.labels(*labels).inc(
                 response_body_size, **extra
             )
->>>>>>> c44e3d54
 
         # optional request body size metric
         if (
