""" Middleware for exporting Prometheus metrics using Starlette """
from collections import OrderedDict
import time
import logging
from typing import Any, Callable, List, Mapping, Optional, ClassVar, Dict, Union

from prometheus_client import Counter, Histogram, Gauge
from prometheus_client.metrics import MetricWrapperBase
from starlette.requests import Request
from starlette.routing import BaseRoute, Match, Mount
from starlette.types import ASGIApp, Message, Receive, Send, Scope

from . import optional_metrics

logger = logging.getLogger("exporter")


def get_matching_route_path(
<<<<<<< HEAD
    scope: Dict, routes: List[Route], route_name: Optional[str] = None
) -> str:
=======
    scope: Dict[Any, Any],
    routes: List[BaseRoute],
    route_name: Optional[str] = None,
) -> Optional[str]:
>>>>>>> 8804643f
    """
    Find a matching route and return its original path string

    Will attempt to enter mounted routes and subrouters.

    Credit to https://github.com/elastic/apm-agent-python
    """
    for route in routes:
        match, child_scope = route.matches(scope)
<<<<<<< HEAD
        # Look for a full route match.
        # If the middleware is configured to collect metrics on unhandled methods (e.g. 405 Method
        # Not Allowed errors), also accept partial matches.
        if match == Match.FULL or match == Match.PARTIAL:
            route_name = route.path
            child_scope = {**scope, **child_scope}
            if isinstance(route, Mount) and route.routes:
=======
        if match == Match.FULL:
            # set route name
            route_name = getattr(route, "path", None)
            if route_name is None:
                return None

            # for routes of type `Mount`, the base route name may not
            # be the complete path (it may represent the path to the
            # mounted router). If this is a mounted route, descend into it to
            # get the complete path.
            if isinstance(route, Mount) and route.routes:
                child_scope = {**scope, **child_scope}
>>>>>>> 8804643f
                child_route_name = get_matching_route_path(
                    child_scope, route.routes, route_name
                )
                if child_route_name is None:
                    route_name = None
                else:
                    route_name += child_route_name
            return route_name
<<<<<<< HEAD
=======
        elif match == Match.PARTIAL and route_name is None:
            route_name = getattr(route, "path", None)

    return None
>>>>>>> 8804643f


class PrometheusMiddleware:
    """Middleware that collects Prometheus metrics for each request.
    Use in conjuction with the Prometheus exporter endpoint handler.
    """

    _metrics: ClassVar[Dict[str, MetricWrapperBase]] = {}

    def __init__(
        self,
        app: ASGIApp,
        group_paths: bool = False,
        app_name: str = "starlette",
        prefix: str = "starlette",
        buckets: Optional[List[str]] = None,
        filter_unhandled_paths: bool = False,
<<<<<<< HEAD
        filter_unhandled_methods: bool = True,
=======
        skip_paths: Optional[List[str]] = None,
        optional_metrics: Optional[List[str]] = None,
        always_use_int_status: bool = False,
        labels: Optional[Mapping[str, Union[str, Callable]]] = None,
>>>>>>> 8804643f
    ):
        self.app = app
        self.group_paths = group_paths
        self.app_name = app_name
        self.prefix = prefix
        self.filter_unhandled_paths = filter_unhandled_paths
        self.filter_unhandled_methods = filter_unhandled_methods
        self.kwargs = {}
        if buckets is not None:
            self.kwargs["buckets"] = buckets
<<<<<<< HEAD
=======
        self.skip_paths = []
        if skip_paths is not None:
            self.skip_paths = skip_paths
        self.optional_metrics_list = []
        if optional_metrics is not None:
            self.optional_metrics_list = optional_metrics
        self.always_use_int_status = always_use_int_status

        self.labels = OrderedDict(labels) if labels is not None else None
>>>>>>> 8804643f

    # Starlette initialises middleware multiple times, so store metrics on the class
    @property
    def request_count(self):
        metric_name = f"{self.prefix}_requests_total"
        if metric_name not in PrometheusMiddleware._metrics:
            PrometheusMiddleware._metrics[metric_name] = Counter(
                metric_name,
                "Total HTTP requests",
                (
                    "method",
                    "path",
                    "status_code",
                    "app_name",
                    *self._default_label_keys(),
                ),
            )
        return PrometheusMiddleware._metrics[metric_name]

    @property
    def response_body_size_count(self):
        """
        Optional metric for tracking the size of response bodies.
        If using gzip middleware, you should test that the starlette_exporter middleware computes
        the proper response size value. Please post any feedback on this metric as an issue
        at https://github.com/stephenhillier/starlette_exporter.

        """
        if (
            self.optional_metrics_list != None
            and optional_metrics.response_body_size in self.optional_metrics_list
        ):
            metric_name = f"{self.prefix}_response_body_bytes_total"
            if metric_name not in PrometheusMiddleware._metrics:
                PrometheusMiddleware._metrics[metric_name] = Counter(
                    metric_name,
                    "Total HTTP response body bytes",
                    (
                        "method",
                        "path",
                        "status_code",
                        "app_name",
                        *self._default_label_keys(),
                    ),
                )
            return PrometheusMiddleware._metrics[metric_name]
        else:
            pass

    @property
    def request_body_size_count(self):
        """
        Optional metric tracking the received content-lengths of request bodies
        """
        if (
            self.optional_metrics_list != None
            and optional_metrics.request_body_size in self.optional_metrics_list
        ):
            metric_name = f"{self.prefix}_request_body_bytes_total"
            if metric_name not in PrometheusMiddleware._metrics:
                PrometheusMiddleware._metrics[metric_name] = Counter(
                    metric_name,
                    "Total HTTP request body bytes",
                    (
                        "method",
                        "path",
                        "status_code",
                        "app_name",
                        *self._default_label_keys(),
                    ),
                )
            return PrometheusMiddleware._metrics[metric_name]
        else:
            pass

    @property
    def request_time(self):
        metric_name = f"{self.prefix}_request_duration_seconds"
        if metric_name not in PrometheusMiddleware._metrics:
            PrometheusMiddleware._metrics[metric_name] = Histogram(
                metric_name,
                "HTTP request duration, in seconds",
                (
                    "method",
                    "path",
                    "status_code",
                    "app_name",
                    *self._default_label_keys(),
                ),
                **self.kwargs,
            )
        return PrometheusMiddleware._metrics[metric_name]

    @property
    def requests_in_progress(self):
        metric_name = f"{self.prefix}_requests_in_progress"
        if metric_name not in PrometheusMiddleware._metrics:
            PrometheusMiddleware._metrics[metric_name] = Gauge(
                metric_name,
                "Total HTTP requests currently in progress",
<<<<<<< HEAD
                ("method", "app_name"),
=======
                ("method", "app_name", *self._default_label_keys()),
>>>>>>> 8804643f
                multiprocess_mode="livesum",
            )
        return PrometheusMiddleware._metrics[metric_name]

    def _default_label_keys(self) -> List[str]:
        if self.labels is None:
            return []
        return list(self.labels.keys())

    def _default_label_values(self, request: Request):
        if self.labels is None:
            return []

        values: List[str] = []

        for k, v in self.labels.items():
            if callable(v):
                parsed_value = ""
                # if provided a callable, try to use it on the request.
                try:
                    result = v(request)
                except Exception:
                    logger.warn(f"label function for {k} failed", exc_info=True)
                else:
                    parsed_value = str(result)
                values.append(parsed_value)
                continue

            values.append(v)

        return values

    async def __call__(self, scope: Scope, receive: Receive, send: Send) -> None:
        if scope["type"] not in ["http"]:
            await self.app(scope, receive, send)
            return

        request = Request(scope, receive)

        method = request.method
        path = request.url.path

        if path in self.skip_paths:
            await self.app(scope, receive, send)
            return

        begin = time.perf_counter()
        end = None

        default_labels = self._default_label_values(request)

        # Increment requests_in_progress gauge when request comes in
        self.requests_in_progress.labels(method, self.app_name, *default_labels).inc()

        # Default status code used when the application does not return a valid response
        # or an unhandled exception occurs.
        status_code = 500

        # optional request and response body size metrics
        response_body_size: int = 0

        request_body_size: int = 0
        if (
            self.optional_metrics_list != None
            and optional_metrics.request_body_size in self.optional_metrics_list
        ):
            if request.headers.get("content-length"):
                request_body_size = int(request.headers["content-length"])

        async def wrapped_send(message: Message) -> None:
            if message["type"] == "http.response.start":
                nonlocal status_code
                status_code = message["status"]
<<<<<<< HEAD

=======

                if self.always_use_int_status:
                    try:
                        status_code = int(message["status"])
                    except ValueError as e:
                        logger.warning(
                            f"always_use_int_status flag selected but failed to convert status_code to int for value: {status_code}"
                        )

                # find response body size for optional metric
                if (
                    self.optional_metrics_list != None
                    and optional_metrics.response_body_size
                    in self.optional_metrics_list
                ):
                    nonlocal response_body_size
                    for message_content_length in message["headers"]:
                        if (
                            message_content_length[0].decode("utf-8")
                            == "content-length"
                        ):
                            response_body_size += int(
                                message_content_length[1].decode("utf-8")
                            )

>>>>>>> 8804643f
            if message["type"] == "http.response.body":
                nonlocal end
                end = time.perf_counter()

            await send(message)

        try:
            await self.app(scope, receive, wrapped_send)
        finally:
            # Decrement 'requests_in_progress' gauge after response sent
            self.requests_in_progress.labels(
                method, self.app_name, *default_labels
            ).dec()

            if self.filter_unhandled_paths or self.group_paths:
                grouped_path = self._get_router_path(scope)

                # filter_unhandled_paths removes any requests without mapped endpoint from the metrics.
                if self.filter_unhandled_paths and grouped_path is None:
                    return

                # group_paths enables returning the original router path (with url param names)
                # for example, when using this option, requests to /api/product/1 and /api/product/3
                # will both be grouped under /api/product/{product_id}. See the README for more info.
                if self.group_paths and grouped_path is not None:
                    path = grouped_path

            labels = [method, path, status_code, self.app_name, *default_labels]

            # optional response body size metric
            if (
                self.optional_metrics_list != None
                and optional_metrics.response_body_size in self.optional_metrics_list
                and self.response_body_size_count is not None
            ):
                self.response_body_size_count.labels(*labels).inc(response_body_size)

            # optional request body size metric
            if (
                self.optional_metrics_list != None
                and optional_metrics.request_body_size in self.optional_metrics_list
                and self.request_body_size_count is not None
            ):
                self.request_body_size_count.labels(*labels).inc(request_body_size)

            # if we were not able to set end when the response body was written,
            # set it now.
            if end is None:
                end = time.perf_counter()

            self.request_count.labels(*labels).inc()
            self.request_time.labels(*labels).observe(end - begin)

    def _get_router_path(self, scope: Scope) -> Optional[str]:
        """Returns the original router path (with url param names) for given request."""
        if not (scope.get("endpoint", None) and scope.get("router", None)):
            return None

        root_path = scope.get("root_path", "")
        app = scope.get("app", {})

        if hasattr(app, "root_path"):
            app_root_path = getattr(app, "root_path")
            if root_path.startswith(app_root_path):
                root_path = root_path[len(app_root_path) :]

        base_scope = {
            "type": scope.get("type"),
            "path": root_path + scope.get("path", ""),
            "path_params": scope.get("path_params", {}),
            "method": scope.get("method"),
        }

        try:
            path = get_matching_route_path(
                base_scope, getattr(scope.get("router"), "routes")
            )
            return path
        except:
            # unhandled path
            pass

        return None<|MERGE_RESOLUTION|>--- conflicted
+++ resolved
@@ -16,15 +16,10 @@
 
 
 def get_matching_route_path(
-<<<<<<< HEAD
-    scope: Dict, routes: List[Route], route_name: Optional[str] = None
-) -> str:
-=======
     scope: Dict[Any, Any],
     routes: List[BaseRoute],
     route_name: Optional[str] = None,
 ) -> Optional[str]:
->>>>>>> 8804643f
     """
     Find a matching route and return its original path string
 
@@ -34,16 +29,11 @@
     """
     for route in routes:
         match, child_scope = route.matches(scope)
-<<<<<<< HEAD
         # Look for a full route match.
         # If the middleware is configured to collect metrics on unhandled methods (e.g. 405 Method
         # Not Allowed errors), also accept partial matches.
         if match == Match.FULL or match == Match.PARTIAL:
-            route_name = route.path
-            child_scope = {**scope, **child_scope}
-            if isinstance(route, Mount) and route.routes:
-=======
-        if match == Match.FULL:
+
             # set route name
             route_name = getattr(route, "path", None)
             if route_name is None:
@@ -55,7 +45,6 @@
             # get the complete path.
             if isinstance(route, Mount) and route.routes:
                 child_scope = {**scope, **child_scope}
->>>>>>> 8804643f
                 child_route_name = get_matching_route_path(
                     child_scope, route.routes, route_name
                 )
@@ -64,13 +53,8 @@
                 else:
                     route_name += child_route_name
             return route_name
-<<<<<<< HEAD
-=======
-        elif match == Match.PARTIAL and route_name is None:
-            route_name = getattr(route, "path", None)
 
     return None
->>>>>>> 8804643f
 
 
 class PrometheusMiddleware:
@@ -88,26 +72,19 @@
         prefix: str = "starlette",
         buckets: Optional[List[str]] = None,
         filter_unhandled_paths: bool = False,
-<<<<<<< HEAD
-        filter_unhandled_methods: bool = True,
-=======
         skip_paths: Optional[List[str]] = None,
         optional_metrics: Optional[List[str]] = None,
         always_use_int_status: bool = False,
         labels: Optional[Mapping[str, Union[str, Callable]]] = None,
->>>>>>> 8804643f
     ):
         self.app = app
         self.group_paths = group_paths
         self.app_name = app_name
         self.prefix = prefix
         self.filter_unhandled_paths = filter_unhandled_paths
-        self.filter_unhandled_methods = filter_unhandled_methods
         self.kwargs = {}
         if buckets is not None:
             self.kwargs["buckets"] = buckets
-<<<<<<< HEAD
-=======
         self.skip_paths = []
         if skip_paths is not None:
             self.skip_paths = skip_paths
@@ -117,7 +94,6 @@
         self.always_use_int_status = always_use_int_status
 
         self.labels = OrderedDict(labels) if labels is not None else None
->>>>>>> 8804643f
 
     # Starlette initialises middleware multiple times, so store metrics on the class
     @property
@@ -218,11 +194,7 @@
             PrometheusMiddleware._metrics[metric_name] = Gauge(
                 metric_name,
                 "Total HTTP requests currently in progress",
-<<<<<<< HEAD
-                ("method", "app_name"),
-=======
                 ("method", "app_name", *self._default_label_keys()),
->>>>>>> 8804643f
                 multiprocess_mode="livesum",
             )
         return PrometheusMiddleware._metrics[metric_name]
@@ -296,9 +268,6 @@
             if message["type"] == "http.response.start":
                 nonlocal status_code
                 status_code = message["status"]
-<<<<<<< HEAD
-
-=======
 
                 if self.always_use_int_status:
                     try:
@@ -324,7 +293,6 @@
                                 message_content_length[1].decode("utf-8")
                             )
 
->>>>>>> 8804643f
             if message["type"] == "http.response.body":
                 nonlocal end
                 end = time.perf_counter()
